/***********************************************************************************************************************
 *
 * Copyright (C) 2010 by the Stratosphere project (http://stratosphere.eu)
 *
 * Licensed under the Apache License, Version 2.0 (the "License"); you may not use this file except in compliance with
 * the License. You may obtain a copy of the License at
 *
 *     http://www.apache.org/licenses/LICENSE-2.0
 *
 * Unless required by applicable law or agreed to in writing, software distributed under the License is distributed on
 * an "AS IS" BASIS, WITHOUT WARRANTIES OR CONDITIONS OF ANY KIND, either express or implied. See the License for the
 * specific language governing permissions and limitations under the License.
 *
 **********************************************************************************************************************/

package eu.stratosphere.nephele.taskmanager.bytebuffered;

import java.io.IOException;
import java.net.InetSocketAddress;
import java.util.Iterator;
import java.util.List;
import java.util.Map;
import java.util.Set;
import java.util.concurrent.ConcurrentHashMap;

import org.apache.commons.logging.Log;
import org.apache.commons.logging.LogFactory;

import eu.stratosphere.nephele.checkpointing.CheckpointDecision;
import eu.stratosphere.nephele.configuration.GlobalConfiguration;
import eu.stratosphere.nephele.execution.Environment;
import eu.stratosphere.nephele.executiongraph.ExecutionVertexID;
import eu.stratosphere.nephele.instance.InstanceConnectionInfo;
import eu.stratosphere.nephele.io.AbstractID;
import eu.stratosphere.nephele.io.InputGate;
import eu.stratosphere.nephele.io.OutputGate;
import eu.stratosphere.nephele.io.channels.AbstractChannel;
import eu.stratosphere.nephele.io.channels.AbstractInputChannel;
import eu.stratosphere.nephele.io.channels.AbstractOutputChannel;
import eu.stratosphere.nephele.io.channels.Buffer;
import eu.stratosphere.nephele.io.channels.ChannelID;
import eu.stratosphere.nephele.io.channels.ChannelType;
import eu.stratosphere.nephele.io.channels.FileBufferManager;
import eu.stratosphere.nephele.io.channels.bytebuffered.AbstractByteBufferedInputChannel;
import eu.stratosphere.nephele.io.channels.bytebuffered.AbstractByteBufferedOutputChannel;
import eu.stratosphere.nephele.jobgraph.JobID;
import eu.stratosphere.nephele.protocols.ChannelLookupProtocol;
import eu.stratosphere.nephele.taskmanager.Task;
import eu.stratosphere.nephele.taskmanager.bufferprovider.BufferProvider;
import eu.stratosphere.nephele.taskmanager.bufferprovider.BufferProviderBroker;
import eu.stratosphere.nephele.taskmanager.bufferprovider.GlobalBufferPool;
import eu.stratosphere.nephele.taskmanager.bufferprovider.LocalBufferPool;
import eu.stratosphere.nephele.taskmanager.bufferprovider.LocalBufferPoolOwner;
import eu.stratosphere.nephele.taskmanager.transferenvelope.SpillingQueue;
import eu.stratosphere.nephele.taskmanager.transferenvelope.TransferEnvelope;
import eu.stratosphere.nephele.taskmanager.transferenvelope.TransferEnvelopeDispatcher;
import eu.stratosphere.nephele.taskmanager.transferenvelope.TransferEnvelopeReceiverList;
import eu.stratosphere.nephele.util.StringUtils;

public final class ByteBufferedChannelManager implements TransferEnvelopeDispatcher, BufferProviderBroker {

	/**
	 * The log object used to report problems and errors.
	 */
	private static final Log LOG = LogFactory.getLog(ByteBufferedChannelManager.class);

	private static final boolean DEFAULT_ALLOW_SENDER_SIDE_SPILLING = false;

	private static final boolean DEFAULT_MERGE_SPILLED_BUFFERS = true;

	private final Map<ChannelID, ChannelContext> registeredChannels = new ConcurrentHashMap<ChannelID, ChannelContext>();

	private final Map<AbstractID, LocalBufferPoolOwner> localBufferPoolOwner = new ConcurrentHashMap<AbstractID, LocalBufferPoolOwner>();

	private final Map<ExecutionVertexID, TaskContext> tasksWithUndecidedCheckpoints = new ConcurrentHashMap<ExecutionVertexID, TaskContext>();

	private final NetworkConnectionManager networkConnectionManager;

	private final ChannelLookupProtocol channelLookupService;

	private final InstanceConnectionInfo localConnectionInfo;

	private final LocalBufferPool transitBufferPool;

	private final boolean allowSenderSideSpilling;

	private final boolean mergeSpilledBuffers;

	private final boolean multicastEnabled = true;

	/**
	 * This map caches transfer envelope receiver lists.
	 */
	private final Map<ChannelID, TransferEnvelopeReceiverList> receiverCache = new ConcurrentHashMap<ChannelID, TransferEnvelopeReceiverList>();

	public ByteBufferedChannelManager(final ChannelLookupProtocol channelLookupService,
			final InstanceConnectionInfo localInstanceConnectionInfo)
												throws IOException {

		this.channelLookupService = channelLookupService;

		this.localConnectionInfo = localInstanceConnectionInfo;

		// Initialized the file buffer manager
		FileBufferManager.getInstance();

		// Initialize the global buffer pool
		GlobalBufferPool.getInstance();

		// Initialize the transit buffer pool
		this.transitBufferPool = new LocalBufferPool(128, true);

		this.networkConnectionManager = new NetworkConnectionManager(this,
			localInstanceConnectionInfo.getAddress(), localInstanceConnectionInfo.getDataPort());

		this.allowSenderSideSpilling = GlobalConfiguration.getBoolean("channel.network.allowSenderSideSpilling",
			DEFAULT_ALLOW_SENDER_SIDE_SPILLING);

		this.mergeSpilledBuffers = GlobalConfiguration.getBoolean("channel.network.mergeSpilledBuffers",
			DEFAULT_MERGE_SPILLED_BUFFERS);

		LOG.info("Initialized byte buffered channel manager with sender-side spilling "
			+ (this.allowSenderSideSpilling ? "enabled" : "disabled")
			+ (this.mergeSpilledBuffers ? " and spilled buffer merging enabled" : ""));
	}

	/**
	 * Registers the given task with the byte buffered channel manager.
	 * 
	 * @param task
	 *        the task to be registered
	 * @param the
	 *        set of output channels which are initially active
	 */
	public void register(final Task task, final Set<ChannelID> activeOutputChannels) {

		final Environment environment = task.getEnvironment();

		final TaskContext taskContext = new TaskContext(task, this, this.tasksWithUndecidedCheckpoints);

		for (int i = 0; i < environment.getNumberOfOutputGates(); ++i) {
			final OutputGate<?> outputGate = environment.getOutputGate(i);
			final OutputGateContext outputGateContext = new OutputGateContext(taskContext, outputGate.getChannelType(),
				outputGate.getIndex());
			for (int j = 0; j < outputGate.getNumberOfOutputChannels(); ++j) {
				final AbstractOutputChannel<?> outputChannel = outputGate.getOutputChannel(j);
				if (!(outputChannel instanceof AbstractByteBufferedOutputChannel)) {
					LOG.error("Output channel " + outputChannel.getID() + "of job " + environment.getJobID()
							+ " is not a byte buffered output channel, skipping...");
					continue;
				}

				final AbstractByteBufferedOutputChannel<?> bboc = (AbstractByteBufferedOutputChannel<?>) outputChannel;

				if (this.registeredChannels.containsKey(bboc.getID())) {
					LOG.error("Byte buffered output channel " + bboc.getID() + " is already registered");
					continue;
				}

				// Add routing entry to receiver cache to reduce latency
				if (bboc.getType() == ChannelType.INMEMORY) {
					addReceiverListHint(bboc);
				}

				final boolean isActive = activeOutputChannels.contains(bboc.getID());

				if (LOG.isDebugEnabled())
					LOG.debug("Registering byte buffered output channel " + bboc.getID() + " ("
							+ (isActive ? "active" : "inactive") + ")");

				final OutputChannelContext outputChannelContext = new OutputChannelContext(outputGateContext, bboc,
						isActive, this.mergeSpilledBuffers);
				this.registeredChannels.put(bboc.getID(), outputChannelContext);
			}
		}

		for (int i = 0; i < environment.getNumberOfInputGates(); ++i) {
			final InputGate<?> inputGate = environment.getInputGate(i);
			final InputGateContext inputGateContext = new InputGateContext(inputGate.getNumberOfInputChannels());
			for (int j = 0; j < inputGate.getNumberOfInputChannels(); ++j) {
				final AbstractInputChannel<?> inputChannel = inputGate.getInputChannel(j);
				if (!(inputChannel instanceof AbstractByteBufferedInputChannel)) {
					LOG.error("Input channel " + inputChannel.getID() + "of job " + environment.getJobID()
							+ " is not a byte buffered input channel, skipping...");
					continue;
				}

				final AbstractByteBufferedInputChannel<?> bbic = (AbstractByteBufferedInputChannel<?>) inputChannel;

				if (this.registeredChannels.containsKey(bbic.getID())) {
					LOG.error("Byte buffered input channel " + bbic.getID() + " is already registered");
					continue;
				}

				// Add routing entry to receiver cache to reduce latency
				if (bbic.getType() == ChannelType.INMEMORY) {
					addReceiverListHint(bbic);
				}

				if (LOG.isDebugEnabled())
					LOG.debug("Registering byte buffered input channel " + bbic.getID());

				final InputChannelContext inputChannelContext = new InputChannelContext(inputGateContext, this,
						bbic);
				this.registeredChannels.put(bbic.getID(), inputChannelContext);
			}

			// Add input gate context to set of local buffer pool owner
			this.localBufferPoolOwner.put(inputGate.getGateID(), inputGateContext);
		}

		this.localBufferPoolOwner.put(task.getVertexID(), taskContext);

		redistributeGlobalBuffers();
	}

	/**
	 * Unregisters the given task from the byte buffered channel manager.
	 * 
	 * @param vertexID
	 *        the ID of the task to be unregistered
	 * @param task
	 *        the task to be unregistered
	 */
	public void unregister(final ExecutionVertexID vertexID, final Task task) {

		final Environment environment = task.getEnvironment();

		for (int i = 0; i < environment.getNumberOfOutputGates(); ++i) {
			final OutputGate<?> outputGate = environment.getOutputGate(i);
			for (int j = 0; j < outputGate.getNumberOfOutputChannels(); ++j) {
				final AbstractOutputChannel<?> outputChannel = outputGate.getOutputChannel(j);
				this.registeredChannels.remove(outputChannel.getID());
				this.receiverCache.remove(outputChannel.getID());
			}
		}

		for (int i = 0; i < environment.getNumberOfInputGates(); ++i) {
			final InputGate<?> inputGate = environment.getInputGate(i);
			for (int j = 0; j < inputGate.getNumberOfInputChannels(); ++j) {
				final AbstractInputChannel<?> inputChannel = inputGate.getInputChannel(j);
				this.registeredChannels.remove(inputChannel.getID());
				this.receiverCache.remove(inputChannel.getID());
			}

			final LocalBufferPoolOwner owner = this.localBufferPoolOwner.remove(inputGate.getGateID());
			if (owner == null) {
				LOG.error("Cannot find local buffer pool owner for input gate " + inputGate.getGateID());
			} else {
				owner.clearLocalBufferPool();
			}
		}

		final LocalBufferPoolOwner owner = this.localBufferPoolOwner.remove(vertexID);
		if (owner == null) {
			LOG.error("Cannot find local buffer pool owner for vertex ID" + vertexID);
		} else {
			owner.clearLocalBufferPool();
		}

		redistributeGlobalBuffers();
	}

	/**
	 * Shuts down the byte buffered channel manager and stops all its internal processes.
	 */
	public void shutdown() {

		this.networkConnectionManager.shutDown();
	}

	public void reportIOExceptionForAllInputChannels(IOException ioe) {

		final Iterator<ChannelContext> it = this.registeredChannels.values().iterator();

		while (it.hasNext()) {

			final ChannelContext channelContext = it.next();
			if (channelContext.isInputChannel()) {
				channelContext.reportIOException(ioe);
			}
		}
	}

	public void reportIOExceptionForOutputChannel(ChannelID sourceChannelID, IOException ioe) {

		final ChannelContext channelContext = this.registeredChannels.get(sourceChannelID);

		if (channelContext == null) {
			LOG.error("Cannot find network output channel with ID " + sourceChannelID);
			return;
		}

		if (channelContext.isInputChannel()) {
			channelContext.reportIOException(ioe);
		}
	}

	public NetworkConnectionManager getNetworkConnectionManager() {

		return this.networkConnectionManager;
	}

	private void processEnvelope(final TransferEnvelope transferEnvelope, final boolean freeSourceBuffer)
			throws IOException, InterruptedException {

		final TransferEnvelopeReceiverList receiverList = getReceiverList(transferEnvelope.getJobID(),
			transferEnvelope.getSource());

		if (receiverList == null) {
			throw new IOException("Transfer envelope " + transferEnvelope.getSequenceNumber() + " from source channel "
				+ transferEnvelope.getSource() + " has not have a receiver list");
		}

		// This envelope is known to have either no buffer or an memory-based input buffer
		if (transferEnvelope.getBuffer() == null) {
			processEnvelopeEnvelopeWithoutBuffer(transferEnvelope, receiverList);
		} else {
			processEnvelopeWithBuffer(transferEnvelope, receiverList, freeSourceBuffer);
		}
	}

	private void processEnvelopeWithBuffer(final TransferEnvelope transferEnvelope,
			final TransferEnvelopeReceiverList receiverList, final boolean freeSourceBuffer)
			throws IOException, InterruptedException {

		// Handle the most common (unicast) case first
		if (!freeSourceBuffer) {

			final List<ChannelID> localReceivers = receiverList.getLocalReceivers();
			if (localReceivers.size() != 1) {
				throw new IOException("Expected receiver list to have exactly one element");
			}

			final ChannelID localReceiver = localReceivers.get(0);

			final ChannelContext cc = this.registeredChannels.get(localReceiver);
			if (cc == null) {
				throw new IOException("Cannot find channel context for local receiver " + localReceiver);
			}

			if (!cc.isInputChannel()) {
				throw new IOException("Local receiver " + localReceiver
						+ " is not an input channel, but is supposed to accept a buffer");
			}

			cc.queueTransferEnvelope(transferEnvelope);

			return;
		}

		// This is the in-memory or multicast case
		final Buffer srcBuffer = transferEnvelope.getBuffer();

		if (receiverList.hasLocalReceivers()) {

			final List<ChannelID> localReceivers = receiverList.getLocalReceivers();

			for (final ChannelID localReceiver : localReceivers) {

				final ChannelContext cc = this.registeredChannels.get(localReceiver);
				if (cc == null) {
					//TODO: Make this more robust, for example by introducing a separate map for failed channel IDs.
					LOG.warn("Cannot find channel context for local receiver " + localReceiver);
					continue;
				}

				if (!cc.isInputChannel()) {
					throw new IOException("Local receiver " + localReceiver
							+ " is not an input channel, but is supposed to accept a buffer");
				}

				final InputChannelContext inputChannelContext = (InputChannelContext) cc;
				final Buffer destBuffer = inputChannelContext.requestEmptyBufferBlocking(srcBuffer.size());
				srcBuffer.copyToBuffer(destBuffer);
				// TODO: See if we can save one duplicate step here
				final TransferEnvelope dup = transferEnvelope.duplicateWithoutBuffer();
				dup.setBuffer(destBuffer);
				inputChannelContext.queueTransferEnvelope(dup);
			}
		}

		if (receiverList.hasRemoteReceivers()) {

			final List<InetSocketAddress> remoteReceivers = receiverList.getRemoteReceivers();
			for (final InetSocketAddress remoteReceiver : remoteReceivers) {

				this.networkConnectionManager.queueEnvelopeForTransfer(remoteReceiver, transferEnvelope.duplicate());
			}
		}

		// Recycle the source buffer
		srcBuffer.recycleBuffer();
	}

	private boolean processEnvelopeEnvelopeWithoutBuffer(final TransferEnvelope transferEnvelope,
			final TransferEnvelopeReceiverList receiverList) {

<<<<<<< HEAD
		//System.out.println("Received envelope without buffer with event list size "
		//	+ transferEnvelope.getEventList().size());

=======
>>>>>>> 5884f004
		// No need to copy anything
		final Iterator<ChannelID> localIt = receiverList.getLocalReceivers().iterator();

		while (localIt.hasNext()) {

			final ChannelID localReceiver = localIt.next();

			final ChannelContext channelContext = this.registeredChannels.get(localReceiver);
			if (channelContext == null) {
				if (LOG.isDebugEnabled()) {
					LOG.debug("Cannot find local receiver " + localReceiver + " for job "
						+ transferEnvelope.getJobID());
				}
				continue;
			}
			channelContext.queueTransferEnvelope(transferEnvelope);
		}

		final Iterator<InetSocketAddress> remoteIt = receiverList.getRemoteReceivers().iterator();

		while (remoteIt.hasNext()) {

			final InetSocketAddress remoteReceiver = remoteIt.next();
			this.networkConnectionManager.queueEnvelopeForTransfer(remoteReceiver, transferEnvelope);
		}

		return true;
	}

	private void addReceiverListHint(final AbstractChannel channel) {

		TransferEnvelopeReceiverList receiverList = new TransferEnvelopeReceiverList(channel);

		if (this.receiverCache.put(channel.getID(), receiverList) != null) {
			LOG.warn("Receiver cache already contained entry for " + channel.getID());
		}
	}

	private TransferEnvelopeReceiverList getReceiverList(final JobID jobID, final ChannelID sourceChannelID)
			throws IOException, InterruptedException {

		TransferEnvelopeReceiverList receiverList = this.receiverCache.get(sourceChannelID);
		if (receiverList == null) {

			while (true) {

				final ConnectionInfoLookupResponse lookupResponse = this.channelLookupService.lookupConnectionInfo(
							this.localConnectionInfo, jobID, sourceChannelID);

				if (lookupResponse.receiverNotFound()) {
					throw new IOException("Cannot find task(s) waiting for data from source channel with ID "
							+ sourceChannelID);
				}

				if (lookupResponse.receiverNotReady()) {
					Thread.sleep(500);
					continue;
				}

				if (lookupResponse.receiverReady()) {
					receiverList = new TransferEnvelopeReceiverList(lookupResponse);
					break;
				}
			}

			if (receiverList == null) {
				LOG.error("Receiver list is null for source channel ID " + sourceChannelID);
			} else {
				this.receiverCache.put(sourceChannelID, receiverList);

				if (LOG.isDebugEnabled()) {

					final StringBuilder sb = new StringBuilder();
					sb.append("Receiver list for source channel ID " + sourceChannelID + " at task manager "
						+ this.localConnectionInfo + "\n");

					if (receiverList.hasLocalReceivers()) {
						sb.append("\tLocal receivers:\n");
						final Iterator<ChannelID> it = receiverList.getLocalReceivers().iterator();
						while (it.hasNext()) {
							sb.append("\t\t" + it.next() + "\n");
						}
					}

					if (receiverList.hasRemoteReceivers()) {
						sb.append("Remote receivers:\n");
						final Iterator<InetSocketAddress> it = receiverList.getRemoteReceivers().iterator();
						while (it.hasNext()) {
							sb.append("\t\t" + it.next() + "\n");
						}
					}

					LOG.debug(sb.toString());
				}
			}
		}

		return receiverList;
	}

	/**
	 * {@inheritDoc}
	 */
	@Override
	public void processEnvelopeFromOutputChannel(final TransferEnvelope transferEnvelope) throws IOException,
			InterruptedException {

		processEnvelope(transferEnvelope, true);
	}

	/**
	 * {@inheritDoc}
	 */
	@Override
	public void processEnvelopeFromInputChannel(final TransferEnvelope transferEnvelope) throws IOException,
			InterruptedException {

<<<<<<< HEAD
		//System.out.println("Received envelope from input channel");

=======
>>>>>>> 5884f004
		processEnvelope(transferEnvelope, false);
	}

	/**
	 * {@inheritDoc}
	 */
	@Override
	public void processEnvelopeFromNetwork(final TransferEnvelope transferEnvelope, boolean freeSourceBuffer)
			throws IOException {

		try {
			processEnvelope(transferEnvelope, freeSourceBuffer);
		} catch (InterruptedException e) {
			LOG.error("Caught unexpected interrupted exception: " + StringUtils.stringifyException(e));
		}
	}

	/**
	 * Triggers the byte buffer channel manager write the current utilization of its read and write buffers to the logs.
	 * This method is primarily for debugging purposes.
	 */
	public void logBufferUtilization() {

		System.out.println("Buffer utilization for at " + System.currentTimeMillis());

		System.out.println("\tUnused global buffers: " + GlobalBufferPool.getInstance().getCurrentNumberOfBuffers());

		System.out.println("\tLocal buffer pool status:");

		final Iterator<LocalBufferPoolOwner> it = this.localBufferPoolOwner.values().iterator();
		while (it.hasNext()) {
			it.next().logBufferUtilization();
		}

		this.networkConnectionManager.logBufferUtilization();

		System.out.println("\tIncoming connections:");

		final Iterator<Map.Entry<ChannelID, ChannelContext>> it2 = this.registeredChannels.entrySet()
				.iterator();

		while (it2.hasNext()) {

			final Map.Entry<ChannelID, ChannelContext> entry = it2.next();
			final ChannelContext context = entry.getValue();
			if (context.isInputChannel()) {

				final InputChannelContext inputChannelContext = (InputChannelContext) context;
				final int numberOfQueuedEnvelopes = inputChannelContext.getNumberOfQueuedEnvelopes();
				final int numberOfQueuedMemoryBuffers = inputChannelContext.getNumberOfQueuedMemoryBuffers();

				System.out.println("\t\t" + entry.getKey() + ": " + numberOfQueuedMemoryBuffers + " ("
						+ numberOfQueuedEnvelopes + ")");
			}
		}
	}

	@Override
	public BufferProvider getBufferProvider(final JobID jobID, final ChannelID sourceChannelID) throws IOException,
			InterruptedException {

		final TransferEnvelopeReceiverList receiverList = getReceiverList(jobID, sourceChannelID);

		if (receiverList.hasLocalReceivers() && !receiverList.hasRemoteReceivers()) {

			final List<ChannelID> localReceivers = receiverList.getLocalReceivers();
			if (localReceivers.size() == 1) {
				// Unicast case, get final buffer provider

				final ChannelID localReceiver = localReceivers.get(0);
				final ChannelContext cc = this.registeredChannels.get(localReceiver);
				if (cc == null) {
					throw new IOException("Cannot find channel context for local receiver " + localReceiver);
				}

				if (!cc.isInputChannel()) {
					throw new IOException("Channel context for local receiver " + localReceiver
							+ " is not an input channel context");
				}

				final InputChannelContext icc = (InputChannelContext) cc;

				return icc;
			}
		}

		return this.transitBufferPool;
	}

	private void redistributeGlobalBuffers() {

		final int numberOfChannelsForMulticast = 10; // TODO: Make this configurable

		final int totalNumberOfBuffers = GlobalBufferPool.getInstance().getTotalNumberOfBuffers();
		int totalNumberOfChannels = this.registeredChannels.size();
		if (this.multicastEnabled) {
			totalNumberOfChannels += numberOfChannelsForMulticast;
		}
		final double buffersPerChannel = (double) totalNumberOfBuffers / (double) totalNumberOfChannels;
		if (buffersPerChannel < 1.0) {
			LOG.warn("System is low on memory buffers. This may result in reduced performance.");
		}

		if (LOG.isDebugEnabled()) {
			LOG.debug("Total number of buffers is " + totalNumberOfBuffers);
			LOG.debug("Total number of channels is " + totalNumberOfChannels);
		}

		if (this.localBufferPoolOwner.isEmpty()) {
			return;
		}

		final Iterator<LocalBufferPoolOwner> it = this.localBufferPoolOwner.values().iterator();
		while (it.hasNext()) {
			final LocalBufferPoolOwner lbpo = it.next();
			lbpo.setDesignatedNumberOfBuffers((int) Math.ceil(buffersPerChannel * lbpo.getNumberOfChannels()));
		}

		if (this.multicastEnabled) {
			this.transitBufferPool.setDesignatedNumberOfBuffers((int) Math.ceil(buffersPerChannel
				* numberOfChannelsForMulticast));
		}
	}

	public void reportCheckpointDecisions(final List<CheckpointDecision> checkpointDecisions) {

		for (final CheckpointDecision cd : checkpointDecisions) {

			final TaskContext taskContext = this.tasksWithUndecidedCheckpoints.remove(cd.getVertexID());

			if (taskContext == null) {
				LOG.error("Cannot report checkpoint decision for vertex " + cd.getVertexID());
				continue;
			}

			taskContext.setCheckpointDecisionAsynchronously(cd.getCheckpointDecision());
			taskContext.reportAsynchronousEvent();
		}
	}

	/**
	 * {@inheritDoc}
	 */
	@Override
	public boolean registerSpillingQueueWithNetworkConnection(final JobID jobID, final ChannelID sourceChannelID,
			final SpillingQueue spillingQueue) throws IOException, InterruptedException {

		final TransferEnvelopeReceiverList receiverList = getReceiverList(jobID, sourceChannelID);

		if (!receiverList.hasRemoteReceivers()) {
			return false;
		}

		final List<InetSocketAddress> remoteReceivers = receiverList.getRemoteReceivers();
		if (remoteReceivers.size() > 1) {
			LOG.error("Cannot register spilling queue for more than one remote receiver");
			return false;
		}

		this.networkConnectionManager.registerSpillingQueueWithNetworkConnection(remoteReceivers.get(0), spillingQueue);

		return true;
	}
}<|MERGE_RESOLUTION|>--- conflicted
+++ resolved
@@ -396,12 +396,10 @@
 	private boolean processEnvelopeEnvelopeWithoutBuffer(final TransferEnvelope transferEnvelope,
 			final TransferEnvelopeReceiverList receiverList) {
 
-<<<<<<< HEAD
+
 		//System.out.println("Received envelope without buffer with event list size "
 		//	+ transferEnvelope.getEventList().size());
 
-=======
->>>>>>> 5884f004
 		// No need to copy anything
 		final Iterator<ChannelID> localIt = receiverList.getLocalReceivers().iterator();
 
@@ -519,11 +517,6 @@
 	public void processEnvelopeFromInputChannel(final TransferEnvelope transferEnvelope) throws IOException,
 			InterruptedException {
 
-<<<<<<< HEAD
-		//System.out.println("Received envelope from input channel");
-
-=======
->>>>>>> 5884f004
 		processEnvelope(transferEnvelope, false);
 	}
 
